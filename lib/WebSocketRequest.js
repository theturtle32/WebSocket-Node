/************************************************************************
 *  Copyright 2010-2015 Brian McKelvey.
 *
 *  Licensed under the Apache License, Version 2.0 (the "License");
 *  you may not use this file except in compliance with the License.
 *  You may obtain a copy of the License at
 *
 *      http://www.apache.org/licenses/LICENSE-2.0
 *
 *  Unless required by applicable law or agreed to in writing, software
 *  distributed under the License is distributed on an "AS IS" BASIS,
 *  WITHOUT WARRANTIES OR CONDITIONS OF ANY KIND, either express or implied.
 *  See the License for the specific language governing permissions and
 *  limitations under the License.
 ***********************************************************************/

const crypto = require('crypto');
const util = require('util');
const url = require('url');
const EventEmitter = require('events').EventEmitter;
const WebSocketConnection = require('./WebSocketConnection');

const headerValueSplitRegExp = /,\s*/;
const headerParamSplitRegExp = /;\s*/;
const headerSanitizeRegExp = /[\r\n]/g;
const xForwardedForSeparatorRegExp = /,\s*/;
const separators = [
  '(', ')', '<', '>', '@',
  ',', ';', ':', '\\', '\"',
  '/', '[', ']', '?', '=',
  '{', '}', ' ', String.fromCharCode(9)
];
const controlChars = [String.fromCharCode(127) /* DEL */];
for (let i=0; i < 31; i++) {
  /* US-ASCII Control Characters */
  controlChars.push(String.fromCharCode(i));
}

const cookieNameValidateRegEx = /([\x00-\x20\x22\x28\x29\x2c\x2f\x3a-\x3f\x40\x5b-\x5e\x7b\x7d\x7f])/;
const cookieValueValidateRegEx = /[^\x21\x23-\x2b\x2d-\x3a\x3c-\x5b\x5d-\x7e]/;
const cookieValueDQuoteValidateRegEx = /^"[^"]*"$/;
const controlCharsAndSemicolonRegEx = /[\x00-\x20\x3b]/g;

const cookieSeparatorRegEx = /[;,] */;

const httpStatusDescriptions = {
  100: 'Continue',
  101: 'Switching Protocols',
  200: 'OK',
  201: 'Created',
  203: 'Non-Authoritative Information',
  204: 'No Content',
  205: 'Reset Content',
  206: 'Partial Content',
  300: 'Multiple Choices',
  301: 'Moved Permanently',
  302: 'Found',
  303: 'See Other',
  304: 'Not Modified',
  305: 'Use Proxy',
  307: 'Temporary Redirect',
  400: 'Bad Request',
  401: 'Unauthorized',
  402: 'Payment Required',
  403: 'Forbidden',
  404: 'Not Found',
  406: 'Not Acceptable',
  407: 'Proxy Authorization Required',
  408: 'Request Timeout',
  409: 'Conflict',
  410: 'Gone',
  411: 'Length Required',
  412: 'Precondition Failed',
  413: 'Request Entity Too Long',
  414: 'Request-URI Too Long',
  415: 'Unsupported Media Type',
  416: 'Requested Range Not Satisfiable',
  417: 'Expectation Failed',
  426: 'Upgrade Required',
  500: 'Internal Server Error',
  501: 'Not Implemented',
  502: 'Bad Gateway',
  503: 'Service Unavailable',
  504: 'Gateway Timeout',
  505: 'HTTP Version Not Supported'
};

function WebSocketRequest(socket, httpRequest, serverConfig) {
  // Superclass Constructor
  EventEmitter.call(this);

  this.socket = socket;
  this.httpRequest = httpRequest;
  this.resource = httpRequest.url;
  this.remoteAddress = socket.remoteAddress;
  this.remoteAddresses = [this.remoteAddress];
  this.serverConfig = serverConfig;

  // Watch for the underlying TCP socket closing before we call accept
  this._socketIsClosing = false;
  this._socketCloseHandler = this._handleSocketCloseBeforeAccept.bind(this);
  this.socket.on('end', this._socketCloseHandler);
  this.socket.on('close', this._socketCloseHandler);

  this._resolved = false;
}

util.inherits(WebSocketRequest, EventEmitter);

WebSocketRequest.prototype.readHandshake = function() {
  var self = this;
  var request = this.httpRequest;

  // Decode URL
  this.resourceURL = url.parse(this.resource, true);

  this.host = request.headers['host'];
  if (!this.host) {
    throw new Error('Client must provide a Host header.');
  }

  this.key = request.headers['sec-websocket-key'];
  if (!this.key) {
    throw new Error('Client must provide a value for Sec-WebSocket-Key.');
  }

  this.webSocketVersion = parseInt(request.headers['sec-websocket-version'], 10);

  if (!this.webSocketVersion || isNaN(this.webSocketVersion)) {
    throw new Error('Client must provide a value for Sec-WebSocket-Version.');
  }

  switch (this.webSocketVersion) {
  case 8:
  case 13:
    break;
  default:
    var e = new Error('Unsupported websocket client version: ' + this.webSocketVersion +
                              'Only versions 8 and 13 are supported.');
    e.httpCode = 426;
    e.headers = {
      'Sec-WebSocket-Version': '13'
    };
    throw e;
  }

  if (this.webSocketVersion === 13) {
    this.origin = request.headers['origin'];
  }
  else if (this.webSocketVersion === 8) {
    this.origin = request.headers['sec-websocket-origin'];
  }

  // Protocol is optional.
  var protocolString = request.headers['sec-websocket-protocol'];
  this.protocolFullCaseMap = {};
  this.requestedProtocols = [];
  if (protocolString) {
    var requestedProtocolsFullCase = protocolString.split(headerValueSplitRegExp);
    requestedProtocolsFullCase.forEach(function(protocol) {
      var lcProtocol = protocol.toLocaleLowerCase();
      self.requestedProtocols.push(lcProtocol);
      self.protocolFullCaseMap[lcProtocol] = protocol;
    });
  }

  if (!this.serverConfig.ignoreXForwardedFor &&
        request.headers['x-forwarded-for']) {
    var immediatePeerIP = this.remoteAddress;
    this.remoteAddresses = request.headers['x-forwarded-for']
      .split(xForwardedForSeparatorRegExp);
    this.remoteAddresses.push(immediatePeerIP);
    this.remoteAddress = this.remoteAddresses[0];
  }

  // Extensions are optional.
  if (this.serverConfig.parseExtensions) {
    var extensionsString = request.headers['sec-websocket-extensions'];
    this.requestedExtensions = this.parseExtensions(extensionsString);
  } else {
    this.requestedExtensions = [];
  }

  // Cookies are optional
  if (this.serverConfig.parseCookies) {
    var cookieString = request.headers['cookie'];
    this.cookies = this.parseCookies(cookieString);
  } else {
    this.cookies = [];
  }
};

WebSocketRequest.prototype.parseExtensions = function(extensionsString) {
  if (!extensionsString || extensionsString.length === 0) {
    return [];
  }
  var extensions = extensionsString.toLocaleLowerCase().split(headerValueSplitRegExp);
  extensions.forEach(function(extension, index, array) {
    var params = extension.split(headerParamSplitRegExp);
    var extensionName = params[0];
    var extensionParams = params.slice(1);
    extensionParams.forEach(function(rawParam, index, array) {
      var arr = rawParam.split('=');
      var obj = {
        name: arr[0],
        value: arr[1]
      };
      array.splice(index, 1, obj);
    });
    var obj = {
      name: extensionName,
      params: extensionParams
    };
    array.splice(index, 1, obj);
  });
  return extensions;
};

// This function adapted from node-cookie
// https://github.com/shtylman/node-cookie
WebSocketRequest.prototype.parseCookies = function(str) {
  // Sanity Check
  if (!str || typeof(str) !== 'string') {
    return [];
  }

  const cookies = [];
  const pairs = str.split(cookieSeparatorRegEx);

  pairs.forEach(function(pair) {
    const eq_idx = pair.indexOf('=');
    if (eq_idx === -1) {
      cookies.push({
        name: pair,
        value: null
      });
      return;
    }

    const key = pair.substr(0, eq_idx).trim();
    let val = pair.substr(eq_idx + 1, pair.length).trim();

    // quoted values
    if ('"' === val[0]) {
      val = val.slice(1, -1);
    }

    cookies.push({
      name: key,
      value: decodeURIComponent(val)
    });
  });

  return cookies;
};

WebSocketRequest.prototype.accept = function(acceptedProtocol, allowedOrigin, cookies) {
  this._verifyResolution();

  // TODO: Handle extensions

  var protocolFullCase;

  if (acceptedProtocol) {
    protocolFullCase = this.protocolFullCaseMap[acceptedProtocol.toLocaleLowerCase()];
    if (typeof(protocolFullCase) === 'undefined') {
      protocolFullCase = acceptedProtocol;
    }
  }
  else {
    protocolFullCase = acceptedProtocol;
  }
  this.protocolFullCaseMap = null;

  // Create key validation hash
  var sha1 = crypto.createHash('sha1');
  sha1.update(this.key + '258EAFA5-E914-47DA-95CA-C5AB0DC85B11');
  var acceptKey = sha1.digest('base64');

  var response = 'HTTP/1.1 101 Switching Protocols\r\n' +
                   'Upgrade: websocket\r\n' +
                   'Connection: Upgrade\r\n' +
                   'Sec-WebSocket-Accept: ' + acceptKey + '\r\n';

  if (protocolFullCase) {
    // validate protocol
    for (var i=0; i < protocolFullCase.length; i++) {
      var charCode = protocolFullCase.charCodeAt(i);
      var character = protocolFullCase.charAt(i);
      if (charCode < 0x21 || charCode > 0x7E || separators.indexOf(character) !== -1) {
        this.reject(500);
        throw new Error('Illegal character "' + String.fromCharCode(character) + '" in subprotocol.');
      }
    }
    if (this.requestedProtocols.indexOf(acceptedProtocol) === -1) {
      this.reject(500);
      throw new Error('Specified protocol was not requested by the client.');
    }

    protocolFullCase = protocolFullCase.replace(headerSanitizeRegExp, '');
    response += 'Sec-WebSocket-Protocol: ' + protocolFullCase + '\r\n';
  }
  this.requestedProtocols = null;

  if (allowedOrigin) {
    allowedOrigin = allowedOrigin.replace(headerSanitizeRegExp, '');
    if (this.webSocketVersion === 13) {
      response += 'Origin: ' + allowedOrigin + '\r\n';
    }
    else if (this.webSocketVersion === 8) {
      response += 'Sec-WebSocket-Origin: ' + allowedOrigin + '\r\n';
    }
  }

  if (cookies) {
    if (!Array.isArray(cookies)) {
      this.reject(500);
      throw new Error('Value supplied for "cookies" argument must be an array.');
    }
    var seenCookies = {};
    cookies.forEach(function(cookie) {
      if (!cookie.name || !cookie.value) {
        this.reject(500);
        throw new Error('Each cookie to set must at least provide a "name" and "value"');
      }

      // Make sure there are no \r\n sequences inserted
      cookie.name = cookie.name.replace(controlCharsAndSemicolonRegEx, '');
      cookie.value = cookie.value.replace(controlCharsAndSemicolonRegEx, '');

      if (seenCookies[cookie.name]) {
        this.reject(500);
        throw new Error('You may not specify the same cookie name twice.');
      }
      seenCookies[cookie.name] = true;

      // token (RFC 2616, Section 2.2)
      var invalidChar = cookie.name.match(cookieNameValidateRegEx);
      if (invalidChar) {
        this.reject(500);
        throw new Error('Illegal character ' + invalidChar[0] + ' in cookie name');
      }

      // RFC 6265, Section 4.1.1
      // *cookie-octet / ( DQUOTE *cookie-octet DQUOTE ) | %x21 / %x23-2B / %x2D-3A / %x3C-5B / %x5D-7E
      if (cookie.value.match(cookieValueDQuoteValidateRegEx)) {
        invalidChar = cookie.value.slice(1, -1).match(cookieValueValidateRegEx);
      } else {
        invalidChar = cookie.value.match(cookieValueValidateRegEx);
      }
      if (invalidChar) {
        this.reject(500);
        throw new Error('Illegal character ' + invalidChar[0] + ' in cookie value');
      }

      var cookieParts = [cookie.name + '=' + cookie.value];

      // RFC 6265, Section 4.1.1
      // 'Path=' path-value | <any CHAR except CTLs or ';'>
      if(cookie.path){
        invalidChar = cookie.path.match(controlCharsAndSemicolonRegEx);
        if (invalidChar) {
          this.reject(500);
          throw new Error('Illegal character ' + invalidChar[0] + ' in cookie path');
        }
        cookieParts.push('Path=' + cookie.path);
      }

      // RFC 6265, Section 4.1.2.3
      // 'Domain=' subdomain
      if (cookie.domain) {
        if (typeof(cookie.domain) !== 'string') {
          this.reject(500);
          throw new Error('Domain must be specified and must be a string.');
        }
        invalidChar = cookie.domain.match(controlCharsAndSemicolonRegEx);
        if (invalidChar) {
          this.reject(500);
          throw new Error('Illegal character ' + invalidChar[0] + ' in cookie domain');
        }
<<<<<<< HEAD
        cookieParts.push('Domain=' + cookie.domain.toLowerCase());
      }

      // RFC 6265, Section 4.1.1
      //'Expires=' sane-cookie-date | Force Date object requirement by using only epoch
      if (cookie.expires) {
        if (!(cookie.expires instanceof Date)){
          this.reject(500);
          throw new Error('Value supplied for cookie "expires" must be a vaild date object');
        }
        cookieParts.push('Expires=' + cookie.expires.toGMTString());
      }

      // RFC 6265, Section 4.1.1
      //'Max-Age=' non-zero-digit *DIGIT
      if (cookie.maxage) {
        var maxage = cookie.maxage;
        if (typeof(maxage) === 'string') {
          maxage = parseInt(maxage, 10);
        }
        if (isNaN(maxage) || maxage <= 0 ) {
          this.reject(500);
          throw new Error('Value supplied for cookie "maxage" must be a non-zero number');
        }
        maxage = Math.round(maxage);
        cookieParts.push('Max-Age=' + maxage.toString(10));
      }

      // RFC 6265, Section 4.1.1
      //'Secure;'
      if (cookie.secure) {
        if (typeof(cookie.secure) !== 'boolean') {
          this.reject(500);
          throw new Error('Value supplied for cookie "secure" must be of type boolean');
        }
        cookieParts.push('Secure');
      }

      // RFC 6265, Section 4.1.1
      //'HttpOnly;'
      if (cookie.httponly) {
        if (typeof(cookie.httponly) !== 'boolean') {
          this.reject(500);
          throw new Error('Value supplied for cookie "httponly" must be of type boolean');
        }
        cookieParts.push('HttpOnly');
      }

      response += ('Set-Cookie: ' + cookieParts.join(';') + '\r\n');
    }.bind(this));
  }

  // TODO: handle negotiated extensions
  // if (negotiatedExtensions) {
  //     response += 'Sec-WebSocket-Extensions: ' + negotiatedExtensions.join(', ') + '\r\n';
  // }

  // Mark the request resolved now so that the user can't call accept or
  // reject a second time.
  this._resolved = true;
  this.emit('requestResolved', this);

  response += '\r\n';

  var connection = new WebSocketConnection(this.socket, [], acceptedProtocol, false, this.serverConfig);
  connection.webSocketVersion = this.webSocketVersion;
  connection.remoteAddress = this.remoteAddress;
  connection.remoteAddresses = this.remoteAddresses;

  var self = this;

  if (this._socketIsClosing) {
    // Handle case when the client hangs up before we get a chance to
    // accept the connection and send our side of the opening handshake.
    cleanupFailedConnection(connection);
  }
  else {
    this.socket.write(response, 'ascii', function(error) {
      if (error) {
=======
        var seenCookies = {};
        cookies.forEach(function(cookie) {
            if (!cookie.name || !cookie.value) {
                this.reject(500);
                throw new Error('Each cookie to set must at least provide a "name" and "value"');
            }

            // Make sure there are no \r\n sequences inserted
            cookie.name = cookie.name.replace(controlCharsAndSemicolonRegEx, '');
            cookie.value = cookie.value.replace(controlCharsAndSemicolonRegEx, '');

            if (seenCookies[cookie.name]) {
                this.reject(500);
                throw new Error('You may not specify the same cookie name twice.');
            }
            seenCookies[cookie.name] = true;

            // token (RFC 2616, Section 2.2)
            var invalidChar = cookie.name.match(cookieNameValidateRegEx);
            if (invalidChar) {
                this.reject(500);
                throw new Error('Illegal character ' + invalidChar[0] + ' in cookie name');
            }

            // RFC 6265, Section 4.1.1
            // *cookie-octet / ( DQUOTE *cookie-octet DQUOTE ) | %x21 / %x23-2B / %x2D-3A / %x3C-5B / %x5D-7E
            if (cookie.value.match(cookieValueDQuoteValidateRegEx)) {
                invalidChar = cookie.value.slice(1, -1).match(cookieValueValidateRegEx);
            } else {
                invalidChar = cookie.value.match(cookieValueValidateRegEx);
            }
            if (invalidChar) {
                this.reject(500);
                throw new Error('Illegal character ' + invalidChar[0] + ' in cookie value');
            }

            var cookieParts = [cookie.name + '=' + cookie.value];

            // RFC 6265, Section 4.1.1
            // 'Path=' path-value | <any CHAR except CTLs or ';'>
            if(cookie.path){
                invalidChar = cookie.path.match(controlCharsAndSemicolonRegEx);
                if (invalidChar) {
                    this.reject(500);
                    throw new Error('Illegal character ' + invalidChar[0] + ' in cookie path');
                }
                cookieParts.push('Path=' + cookie.path);
            }

            // RFC 6265, Section 4.1.2.3
            // 'Domain=' subdomain
            if (cookie.domain) {
                if (typeof(cookie.domain) !== 'string') {
                    this.reject(500);
                    throw new Error('Domain must be specified and must be a string.');
                }
                invalidChar = cookie.domain.match(controlCharsAndSemicolonRegEx);
                if (invalidChar) {
                    this.reject(500);
                    throw new Error('Illegal character ' + invalidChar[0] + ' in cookie domain');
                }
                cookieParts.push('Domain=' + cookie.domain.toLowerCase());
            }

            // RFC 6265, Section 4.1.1
            //'Expires=' sane-cookie-date | Force Date object requirement by using only epoch
            if (cookie.expires) {
                if (!(cookie.expires instanceof Date)){
                    this.reject(500);
                    throw new Error('Value supplied for cookie "expires" must be a valid date object');
                }
                cookieParts.push('Expires=' + cookie.expires.toGMTString());
            }

            // RFC 6265, Section 4.1.1
            //'Max-Age=' non-zero-digit *DIGIT
            if (cookie.maxage) {
                var maxage = cookie.maxage;
                if (typeof(maxage) === 'string') {
                    maxage = parseInt(maxage, 10);
                }
                if (isNaN(maxage) || maxage <= 0 ) {
                    this.reject(500);
                    throw new Error('Value supplied for cookie "maxage" must be a non-zero number');
                }
                maxage = Math.round(maxage);
                cookieParts.push('Max-Age=' + maxage.toString(10));
            }

            // RFC 6265, Section 4.1.1
            //'Secure;'
            if (cookie.secure) {
                if (typeof(cookie.secure) !== 'boolean') {
                    this.reject(500);
                    throw new Error('Value supplied for cookie "secure" must be of type boolean');
                }
                cookieParts.push('Secure');
            }

            // RFC 6265, Section 4.1.1
            //'HttpOnly;'
            if (cookie.httponly) {
                if (typeof(cookie.httponly) !== 'boolean') {
                    this.reject(500);
                    throw new Error('Value supplied for cookie "httponly" must be of type boolean');
                }
                cookieParts.push('HttpOnly');
            }

            response += ('Set-Cookie: ' + cookieParts.join(';') + '\r\n');
        }.bind(this));
    }

    // TODO: handle negotiated extensions
    // if (negotiatedExtensions) {
    //     response += 'Sec-WebSocket-Extensions: ' + negotiatedExtensions.join(', ') + '\r\n';
    // }

    // Mark the request resolved now so that the user can't call accept or
    // reject a second time.
    this._resolved = true;
    this.emit('requestResolved', this);

    response += '\r\n';

    var connection = new WebSocketConnection(this.socket, [], acceptedProtocol, false, this.serverConfig);
    connection.webSocketVersion = this.webSocketVersion;
    connection.remoteAddress = this.remoteAddress;
    connection.remoteAddresses = this.remoteAddresses;

    var self = this;

    if (this._socketIsClosing) {
        // Handle case when the client hangs up before we get a chance to
        // accept the connection and send our side of the opening handshake.
>>>>>>> 3b7d6ef0
        cleanupFailedConnection(connection);
        return;
      }

      self._removeSocketCloseListeners();
      connection._addSocketEventListeners();
    });
  }

  this.emit('requestAccepted', connection);
  return connection;
};

WebSocketRequest.prototype.reject = function(status, reason, extraHeaders) {
  this._verifyResolution();

  // Mark the request resolved now so that the user can't call accept or
  // reject a second time.
  this._resolved = true;
  this.emit('requestResolved', this);

  if (typeof(status) !== 'number') {
    status = 403;
  }
  let response = `HTTP/1.1 ${status} ${httpStatusDescriptions[status]}\r\n` +
                   'Connection: close\r\n';
  if (reason) {
    reason = reason.replace(headerSanitizeRegExp, '');
    response += `X-WebSocket-Reject-Reason: ${reason}\r\n`;
  }

  if (extraHeaders) {
    for (const key in extraHeaders) {
      const sanitizedValue = extraHeaders[key].toString().replace(headerSanitizeRegExp, '');
      const sanitizedKey = key.replace(headerSanitizeRegExp, '');
      response += `${sanitizedKey}: ${sanitizedValue}\r\n`;
    }
  }

  response += '\r\n';
  this.socket.end(response, 'ascii');

  this.emit('requestRejected', this);
};

WebSocketRequest.prototype._handleSocketCloseBeforeAccept = function() {
  this._socketIsClosing = true;
  this._removeSocketCloseListeners();
};

WebSocketRequest.prototype._removeSocketCloseListeners = function() {
  this.socket.removeListener('end', this._socketCloseHandler);
  this.socket.removeListener('close', this._socketCloseHandler);
};

WebSocketRequest.prototype._verifyResolution = function() {
  if (this._resolved) {
    throw new Error('WebSocketRequest may only be accepted or rejected one time.');
  }
};

function cleanupFailedConnection(connection) {
  // Since we have to return a connection object even if the socket is
  // already dead in order not to break the API, we schedule a 'close'
  // event on the connection object to occur immediately.
  process.nextTick(function() {
    // WebSocketConnection.CLOSE_REASON_ABNORMAL = 1006
    // Third param: Skip sending the close frame to a dead socket
    connection.drop(1006, 'TCP connection lost before handshake completed.', true);
  });
}

module.exports = WebSocketRequest;<|MERGE_RESOLUTION|>--- conflicted
+++ resolved
@@ -378,7 +378,6 @@
           this.reject(500);
           throw new Error('Illegal character ' + invalidChar[0] + ' in cookie domain');
         }
-<<<<<<< HEAD
         cookieParts.push('Domain=' + cookie.domain.toLowerCase());
       }
 
@@ -387,7 +386,7 @@
       if (cookie.expires) {
         if (!(cookie.expires instanceof Date)){
           this.reject(500);
-          throw new Error('Value supplied for cookie "expires" must be a vaild date object');
+          throw new Error('Value supplied for cookie "expires" must be a valid date object');
         }
         cookieParts.push('Expires=' + cookie.expires.toGMTString());
       }
@@ -458,143 +457,6 @@
   else {
     this.socket.write(response, 'ascii', function(error) {
       if (error) {
-=======
-        var seenCookies = {};
-        cookies.forEach(function(cookie) {
-            if (!cookie.name || !cookie.value) {
-                this.reject(500);
-                throw new Error('Each cookie to set must at least provide a "name" and "value"');
-            }
-
-            // Make sure there are no \r\n sequences inserted
-            cookie.name = cookie.name.replace(controlCharsAndSemicolonRegEx, '');
-            cookie.value = cookie.value.replace(controlCharsAndSemicolonRegEx, '');
-
-            if (seenCookies[cookie.name]) {
-                this.reject(500);
-                throw new Error('You may not specify the same cookie name twice.');
-            }
-            seenCookies[cookie.name] = true;
-
-            // token (RFC 2616, Section 2.2)
-            var invalidChar = cookie.name.match(cookieNameValidateRegEx);
-            if (invalidChar) {
-                this.reject(500);
-                throw new Error('Illegal character ' + invalidChar[0] + ' in cookie name');
-            }
-
-            // RFC 6265, Section 4.1.1
-            // *cookie-octet / ( DQUOTE *cookie-octet DQUOTE ) | %x21 / %x23-2B / %x2D-3A / %x3C-5B / %x5D-7E
-            if (cookie.value.match(cookieValueDQuoteValidateRegEx)) {
-                invalidChar = cookie.value.slice(1, -1).match(cookieValueValidateRegEx);
-            } else {
-                invalidChar = cookie.value.match(cookieValueValidateRegEx);
-            }
-            if (invalidChar) {
-                this.reject(500);
-                throw new Error('Illegal character ' + invalidChar[0] + ' in cookie value');
-            }
-
-            var cookieParts = [cookie.name + '=' + cookie.value];
-
-            // RFC 6265, Section 4.1.1
-            // 'Path=' path-value | <any CHAR except CTLs or ';'>
-            if(cookie.path){
-                invalidChar = cookie.path.match(controlCharsAndSemicolonRegEx);
-                if (invalidChar) {
-                    this.reject(500);
-                    throw new Error('Illegal character ' + invalidChar[0] + ' in cookie path');
-                }
-                cookieParts.push('Path=' + cookie.path);
-            }
-
-            // RFC 6265, Section 4.1.2.3
-            // 'Domain=' subdomain
-            if (cookie.domain) {
-                if (typeof(cookie.domain) !== 'string') {
-                    this.reject(500);
-                    throw new Error('Domain must be specified and must be a string.');
-                }
-                invalidChar = cookie.domain.match(controlCharsAndSemicolonRegEx);
-                if (invalidChar) {
-                    this.reject(500);
-                    throw new Error('Illegal character ' + invalidChar[0] + ' in cookie domain');
-                }
-                cookieParts.push('Domain=' + cookie.domain.toLowerCase());
-            }
-
-            // RFC 6265, Section 4.1.1
-            //'Expires=' sane-cookie-date | Force Date object requirement by using only epoch
-            if (cookie.expires) {
-                if (!(cookie.expires instanceof Date)){
-                    this.reject(500);
-                    throw new Error('Value supplied for cookie "expires" must be a valid date object');
-                }
-                cookieParts.push('Expires=' + cookie.expires.toGMTString());
-            }
-
-            // RFC 6265, Section 4.1.1
-            //'Max-Age=' non-zero-digit *DIGIT
-            if (cookie.maxage) {
-                var maxage = cookie.maxage;
-                if (typeof(maxage) === 'string') {
-                    maxage = parseInt(maxage, 10);
-                }
-                if (isNaN(maxage) || maxage <= 0 ) {
-                    this.reject(500);
-                    throw new Error('Value supplied for cookie "maxage" must be a non-zero number');
-                }
-                maxage = Math.round(maxage);
-                cookieParts.push('Max-Age=' + maxage.toString(10));
-            }
-
-            // RFC 6265, Section 4.1.1
-            //'Secure;'
-            if (cookie.secure) {
-                if (typeof(cookie.secure) !== 'boolean') {
-                    this.reject(500);
-                    throw new Error('Value supplied for cookie "secure" must be of type boolean');
-                }
-                cookieParts.push('Secure');
-            }
-
-            // RFC 6265, Section 4.1.1
-            //'HttpOnly;'
-            if (cookie.httponly) {
-                if (typeof(cookie.httponly) !== 'boolean') {
-                    this.reject(500);
-                    throw new Error('Value supplied for cookie "httponly" must be of type boolean');
-                }
-                cookieParts.push('HttpOnly');
-            }
-
-            response += ('Set-Cookie: ' + cookieParts.join(';') + '\r\n');
-        }.bind(this));
-    }
-
-    // TODO: handle negotiated extensions
-    // if (negotiatedExtensions) {
-    //     response += 'Sec-WebSocket-Extensions: ' + negotiatedExtensions.join(', ') + '\r\n';
-    // }
-
-    // Mark the request resolved now so that the user can't call accept or
-    // reject a second time.
-    this._resolved = true;
-    this.emit('requestResolved', this);
-
-    response += '\r\n';
-
-    var connection = new WebSocketConnection(this.socket, [], acceptedProtocol, false, this.serverConfig);
-    connection.webSocketVersion = this.webSocketVersion;
-    connection.remoteAddress = this.remoteAddress;
-    connection.remoteAddresses = this.remoteAddresses;
-
-    var self = this;
-
-    if (this._socketIsClosing) {
-        // Handle case when the client hangs up before we get a chance to
-        // accept the connection and send our side of the opening handshake.
->>>>>>> 3b7d6ef0
         cleanupFailedConnection(connection);
         return;
       }
