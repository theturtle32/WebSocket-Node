--- conflicted
+++ resolved
@@ -1,14 +1,9 @@
-<<<<<<< HEAD
-var _global = (function() { return this; })();
-var NativeWebSocket = _global.WebSocket || _global.MozWebSocket;
-=======
 var isNode = false;
 try {
     isNode = !!global;
 } catch(e) {}
 
 var NativeWebSocket = isNode ? null : window.WebSocket || window.MozWebSocket;
->>>>>>> f1d9040a
 var websocket_version = require('./version');
 
 
