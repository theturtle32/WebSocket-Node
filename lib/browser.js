--- conflicted
+++ resolved
@@ -1,14 +1,9 @@
-<<<<<<< HEAD
 var isNode = false;
 try {
     isNode = !!global;
 } catch(e) {}
 
 var NativeWebSocket = isNode ? null : window.WebSocket || window.MozWebSocket;
-=======
-var _global = (function() { return this; })();
-var NativeWebSocket = _global.WebSocket || _global.MozWebSocket;
->>>>>>> d941f975
 var websocket_version = require('./version');
 
 
