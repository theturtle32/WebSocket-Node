--- conflicted
+++ resolved
@@ -17,26 +17,13 @@
   "contributors": [
     "Iñaki Baz Castillo <ibc@aliax.net> (http://dev.sipdoc.net)"
   ],
-<<<<<<< HEAD
-  "version": "1.0.31",
-=======
   "version": "1.0.32",
->>>>>>> c91a6cb8
   "repository": {
     "type": "git",
     "url": "https://github.com/FieldServer/WebSocket-Node.git"
   },
   "homepage": "https://github.com/FieldServer/WebSocket-Node",
   "engines": {
-<<<<<<< HEAD
-    "node": ">=0.10.0"
-  },
-  "dependencies": {
-    "debug": "^2.2.0",
-    "es5-ext": "^0.10.50",
-    "nan": "^2.14.0",
-    "typedarray-to-buffer": "^3.1.5",
-=======
     "node": ">=4.0.0"
   },
   "dependencies": {
@@ -45,15 +32,10 @@
     "es5-ext": "^0.10.50",
     "typedarray-to-buffer": "^3.1.5",
     "utf-8-validate": "^5.0.2",
->>>>>>> c91a6cb8
     "yaeti": "^0.0.6"
   },
   "devDependencies": {
     "buffer-equal": "^1.0.0",
-<<<<<<< HEAD
-    "faucet": "^0.0.1",
-=======
->>>>>>> c91a6cb8
     "gulp": "^4.0.2",
     "gulp-jshint": "^2.0.4",
     "jshint-stylish": "^2.2.1",
